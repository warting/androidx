/*
 * Copyright 2017 The Android Open Source Project
 *
 * Licensed under the Apache License, Version 2.0 (the "License");
 * you may not use this file except in compliance with the License.
 * You may obtain a copy of the License at
 *
 *      http://www.apache.org/licenses/LICENSE-2.0
 *
 * Unless required by applicable law or agreed to in writing, software
 * distributed under the License is distributed on an "AS IS" BASIS,
 * WITHOUT WARRANTIES OR CONDITIONS OF ANY KIND, either express or implied.
 * See the License for the specific language governing permissions and
 * limitations under the License.
 */

package android.support

import android.support.SupportConfig.INSTRUMENTATION_RUNNER
import com.android.build.gradle.LibraryExtension
import com.android.build.gradle.internal.dsl.LintOptions
import com.android.build.gradle.tasks.GenerateBuildConfig
import net.ltgt.gradle.errorprone.ErrorProneBasePlugin
import net.ltgt.gradle.errorprone.ErrorProneToolChain
import org.gradle.api.JavaVersion
import org.gradle.api.Plugin
import org.gradle.api.Project
import java.io.File

/**
 * Support library specific com.android.library plugin that sets common configurations needed for
 * support library modules.
 */
class SupportAndroidLibraryPlugin : Plugin<Project> {

    override fun apply(project: Project) {
        val supportLibraryExtension = project.extensions.create("supportLibrary",
                SupportLibraryExtension::class.java, project)
        apply(project, supportLibraryExtension)

        val isCoreSupportLibrary = project.rootProject.name == "support"

        project.afterEvaluate {
            val library = project.extensions.findByType(LibraryExtension::class.java)
                    ?: return@afterEvaluate

            library.defaultConfig.minSdkVersion(supportLibraryExtension.minSdkVersion)

            if (supportLibraryExtension.legacySourceLocation) {
                // We use a non-standard manifest path.
                library.sourceSets.getByName("main").manifest.srcFile("AndroidManifest.xml")

                // We use a non-standard test directory structure.
                val androidTest = library.sourceSets.getByName("androidTest")
                androidTest.setRoot("tests")
                androidTest.java.srcDir("tests/src")
                androidTest.res.srcDir("tests/res")
                androidTest.manifest.srcFile("tests/AndroidManifest.xml")
            }

            // Java 8 is only fully supported on API 24+ and not all Java 8 features are binary
            // compatible with API < 24, so use Java 7 for both source AND target.
            val javaVersion: JavaVersion
            if (supportLibraryExtension.java8Library) {
                if (library.defaultConfig.minSdkVersion.apiLevel < 24) {
                    throw IllegalArgumentException("Libraries can only support Java 8 if "
                            + "minSdkVersion is 24 or higher")
                }
                javaVersion = JavaVersion.VERSION_1_8
            } else {
                javaVersion = JavaVersion.VERSION_1_7
            }

            library.compileOptions.setSourceCompatibility(javaVersion)
            library.compileOptions.setTargetCompatibility(javaVersion)

            VersionFileWriterTask.setUpAndroidLibrary(project, library)
        }

        project.apply(mapOf("plugin" to "com.android.library"))
        project.apply(mapOf("plugin" to ErrorProneBasePlugin::class.java))

        project.afterEvaluate {
            project.tasks.all({
                if (it is GenerateBuildConfig) {
                    // Disable generating BuildConfig.java
                    it.enabled = false
                }
            })
        }

        project.configurations.all { configuration ->
            if (isCoreSupportLibrary && project.name != "support-annotations") {
                // While this usually happens naturally due to normal project dependencies, force
                // evaluation on the annotations project in case the below substitution is the only
                // dependency to this project. See b/70650240 on what happens when this is missing.
                project.evaluationDependsOn(":support-annotations")

                // In projects which compile as part of the "core" support libraries (which include
                // the annotations), replace any transitive pointer to the deployed Maven
                // coordinate version of annotations with a reference to the local project. These
                // usually originate from test dependencies and otherwise cause multiple copies on
                // the classpath. We do not do this for non-"core" projects as they need to
                // depend on the Maven coordinate variant.
                configuration.resolutionStrategy.dependencySubstitution.apply {
                    substitute(module("com.android.support:support-annotations"))
                            .with(project(":support-annotations"))
                }
            }
        }

        val library = project.extensions.findByType(LibraryExtension::class.java)
                ?: throw Exception("Failed to find Android extension")

        library.compileSdkVersion(SupportConfig.CURRENT_SDK_VERSION)

        library.buildToolsVersion = SupportConfig.BUILD_TOOLS_VERSION

        // Update the version meta-data in each Manifest.
        library.defaultConfig.addManifestPlaceholders(
                mapOf("target-sdk-version" to SupportConfig.CURRENT_SDK_VERSION))

        // Set test runner.
        library.defaultConfig.testInstrumentationRunner = INSTRUMENTATION_RUNNER

        library.testOptions.unitTests.isReturnDefaultValues = true

        // Use a local debug keystore to avoid build server issues.
        library.signingConfigs.findByName("debug")?.storeFile =
                SupportConfig.getKeystore(project)

        project.afterEvaluate {
            setUpLint(library.lintOptions, SupportConfig.getLintBaseline(project),
                    (supportLibraryExtension.mavenVersion?.isSnapshot()) ?: true)
        }

        project.tasks.getByName("uploadArchives").dependsOn("lintRelease")

        SourceJarTaskHelper.setUpAndroidProject(project, library)

        val toolChain = ErrorProneToolChain.create(project)
        library.buildTypes.create("errorProne")
        library.libraryVariants.all { libraryVariant ->
            if (libraryVariant.getBuildType().getName().equals("errorProne")) {
                @Suppress("DEPRECATION")
                libraryVariant.getJavaCompile().toolChain = toolChain

                @Suppress("DEPRECATION")
                val compilerArgs = libraryVariant.javaCompile.options.compilerArgs
                compilerArgs += arrayListOf(
                        "-XDcompilePolicy=simple", // Workaround for b/36098770

                        // Enforce the following checks.
                        "-Xep:RestrictTo:OFF",
                        "-Xep:ParameterNotNullable:ERROR",
                        "-Xep:MissingOverride:ERROR",
                        "-Xep:JdkObsolete:ERROR",
                        "-Xep:NarrowingCompoundAssignment:ERROR",
                        "-Xep:ClassNewInstance:ERROR",
                        "-Xep:ClassCanBeStatic:ERROR",
                        "-Xep:SynchronizeOnNonFinalField:ERROR",
                        "-Xep:OperatorPrecedence:ERROR",
                        "-Xep:IntLongMath:ERROR"
                )
            }
        }
    }
}

private fun setUpLint(lintOptions: LintOptions, baseline: File, snapshotVersion: Boolean) {
    // Always lint check NewApi as fatal.
    lintOptions.isAbortOnError = true
    lintOptions.isIgnoreWarnings = true

    // Skip lintVital tasks on assemble. We explicitly run lintRelease for libraries.
    lintOptions.isCheckReleaseBuilds = false

    // Write output directly to the console (and nowhere else).
    lintOptions.textOutput("stderr")
    lintOptions.textReport = true
    lintOptions.htmlReport = false

    // Format output for convenience.
    lintOptions.isExplainIssues = true
    lintOptions.isNoLines = false
    lintOptions.isQuiet = true

    lintOptions.fatal("NewApi")

<<<<<<< HEAD
    if (snapshotVersion) {
        // Do not run missing translations checks on snapshot versions of the library.
        lintOptions.disable("MissingTranslation")
    } else {
        lintOptions.fatal("MissingTranslation")
    }

    // Set baseline file for all legacy lint warnings.
=======
>>>>>>> 6fb59e23
    if (System.getenv("GRADLE_PLUGIN_VERSION") != null) {
        lintOptions.check("NewApi")
    }

    // Set baseline file for all legacy lint warnings.
    if (baseline.exists()) {
        lintOptions.baseline(baseline)
    }
}<|MERGE_RESOLUTION|>--- conflicted
+++ resolved
@@ -187,7 +187,6 @@
 
     lintOptions.fatal("NewApi")
 
-<<<<<<< HEAD
     if (snapshotVersion) {
         // Do not run missing translations checks on snapshot versions of the library.
         lintOptions.disable("MissingTranslation")
@@ -195,9 +194,6 @@
         lintOptions.fatal("MissingTranslation")
     }
 
-    // Set baseline file for all legacy lint warnings.
-=======
->>>>>>> 6fb59e23
     if (System.getenv("GRADLE_PLUGIN_VERSION") != null) {
         lintOptions.check("NewApi")
     }
