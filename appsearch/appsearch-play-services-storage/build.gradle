--- conflicted
+++ resolved
@@ -54,13 +54,8 @@
 }
 
 android {
-<<<<<<< HEAD
-    compileSdkPreview "Baklava"
-    namespace "androidx.appsearch.playservicesstorage"
-=======
-    compileSdk = 35
+    compileSdkPreview = "Baklava"
     namespace = "androidx.appsearch.playservicesstorage"
->>>>>>> 98d565a7
      defaultConfig {
     }
 }