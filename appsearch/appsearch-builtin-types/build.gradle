/*
 * Copyright (C) 2021 The Android Open Source Project
 *
 * Licensed under the Apache License, Version 2.0 (the "License");
 * you may not use this file except in compliance with the License.
 * You may obtain a copy of the License at
 *
 *      http://www.apache.org/licenses/LICENSE-2.0
 *
 * Unless required by applicable law or agreed to in writing, software
 * distributed under the License is distributed on an "AS IS" BASIS,
 * WITHOUT WARRANTIES OR CONDITIONS OF ANY KIND, either express or implied.
 * See the License for the specific language governing permissions and
 * limitations under the License.
 */

/**
 * This file was created using the `create_project.py` script located in the
 * `<AndroidX root>/development/project-creator` directory.
 *
 * Please use that script when creating a new project, rather than copying an existing project and
 * modifying its settings.
 */
import androidx.build.LibraryType

plugins {
    id('AndroidXPlugin')
    id('com.android.library')
}

dependencies {
    implementation project(":appsearch:appsearch")
    implementation("androidx.core:core:1.8.0")

    annotationProcessor project(':appsearch:appsearch-compiler')

    androidTestImplementation project(':appsearch:appsearch')
    androidTestImplementation project(':appsearch:appsearch-local-storage')
    androidTestImplementation project(':appsearch:appsearch-test-util')
    androidTestImplementation(libs.testExtJunit)
    androidTestImplementation(libs.testCore)
    androidTestImplementation(libs.testRunner)
    androidTestImplementation(libs.testRules)
    androidTestImplementation(libs.truth)
    androidTestImplementation(libs.junit)
}

androidx {
    name = "AppSearch Builtin Types"
    type = LibraryType.PUBLISHED_LIBRARY
    inceptionYear = '2021'
    description = 'Contains AppSearch Document classes and builders for a variety of common ' +
            'objects based on http://schema.org. Data interchange with the system, and other ' +
            'apps, as well as structured parameters for semantic intents should use these ' +
            'built-in types as appropriate.'
}

android {
<<<<<<< HEAD
    compileSdkPreview "Baklava"
    namespace "androidx.appsearch.builtintypes"
=======
    compileSdk = 35
    namespace = "androidx.appsearch.builtintypes"
>>>>>>> 98d565a7
}<|MERGE_RESOLUTION|>--- conflicted
+++ resolved
@@ -56,11 +56,6 @@
 }
 
 android {
-<<<<<<< HEAD
-    compileSdkPreview "Baklava"
-    namespace "androidx.appsearch.builtintypes"
-=======
-    compileSdk = 35
+    compileSdkPreview = "Baklava"
     namespace = "androidx.appsearch.builtintypes"
->>>>>>> 98d565a7
 }