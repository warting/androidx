/*
 * Copyright (C) 2019 The Android Open Source Project
 *
 * Licensed under the Apache License, Version 2.0 (the "License");
 * you may not use this file except in compliance with the License.
 * You may obtain a copy of the License at
 *
 *      http://www.apache.org/licenses/LICENSE-2.0
 *
 * Unless required by applicable law or agreed to in writing, software
 * distributed under the License is distributed on an "AS IS" BASIS,
 * WITHOUT WARRANTIES OR CONDITIONS OF ANY KIND, either express or implied.
 * See the License for the specific language governing permissions and
 * limitations under the License.
 */

/**
 * This file was created using the `create_project.py` script located in the
 * `<AndroidX root>/development/project-creator` directory.
 *
 * Please use that script when creating a new project, rather than copying an existing project and
 * modifying its settings.
 */
import androidx.build.BundleInsideHelper
import androidx.build.LibraryType

plugins {
    id("AndroidXPlugin")
    id("com.android.library")
}

android {
<<<<<<< HEAD
    compileSdkPreview "Baklava"
=======
    compileSdk = 35
>>>>>>> 98d565a7
    compileOptions {
        sourceCompatibility = JavaVersion.VERSION_1_8
        targetCompatibility = JavaVersion.VERSION_1_8
    }
    buildTypes.configureEach {
        // TODO(b/161836669): Minifiation is currently disabled because if it is on, the aar gets
        //   desugared twice in some workflows, which fails. Decide how to handle this (e.g.
        //   splitting targets, continuing with the consumerProguardFiles solution here, fixing the
        //   flows that perform duplicate desugaring, or something else).
        minifyEnabled = false
        consumerProguardFiles "proguard-rules.pro"
    }
    // TODO(b/161205849): We've had to move libicing.so compilation into appsearch:appsearch to get
    //  it included into the exported aar. Find a proper solution for bundling libicing.so into
    //  appsearch-release.aar and move compilation of libicing.so back into the external/icing tree.
    sourceSets {
        androidTest.java.srcDir "../../../../external/icing/java/tests/instrumentation/"
    }
    defaultConfig {
        externalNativeBuild {
            cmake {
                arguments "-DCMAKE_VERBOSE_MAKEFILE=ON"
                targets "icing"
            }
        }
    }
    externalNativeBuild {
        cmake {
            version = libs.versions.cmake.get()
            path "../../../../external/icing/CMakeLists.txt"
        }
    }
    namespace = "androidx.appsearch.localstorage"
}

// Bundles dependency in bundleInside() inside of the libs/ directory of the aar.
BundleInsideHelper.forInsideAar(
    project,
    /* relocations = */ null,
    /* dropResourcesWithSuffix = */ null
)

dependencies {
    api("androidx.annotation:annotation:1.8.1")

    // icing project brings in repackaged protos only (not the runtime lib)
    bundleInside(project(":icing"))

    // Repackaged protobufLite brought in by
    // project(":appsearch:appsearch-external-protobuf") and used at runtime
    implementation(project(":appsearch:appsearch-external-protobuf"))
    implementation(project(":appsearch:appsearch"))
    implementation("androidx.collection:collection:1.4.2")
    implementation("androidx.concurrent:concurrent-futures:1.0.0")
    implementation("androidx.core:core:1.6.0")

    androidTestImplementation project(':appsearch:appsearch-test-util')
    androidTestImplementation(libs.testCore)
    androidTestImplementation(libs.testRules)
    androidTestImplementation(libs.truth)
    androidTestImplementation(libs.mockitoAndroid)
    androidTestImplementation(libs.junit)
}

androidx {
    name = "AppSearch Local Storage"
    type = LibraryType.PUBLISHED_LIBRARY
    inceptionYear = "2020"
    description =
        "An implementation of AppSearchSession which uses local app storage and a local copy of " +
                "the search library"
}<|MERGE_RESOLUTION|>--- conflicted
+++ resolved
@@ -30,11 +30,7 @@
 }
 
 android {
-<<<<<<< HEAD
-    compileSdkPreview "Baklava"
-=======
-    compileSdk = 35
->>>>>>> 98d565a7
+    compileSdkPreview = "Baklava"
     compileOptions {
         sourceCompatibility = JavaVersion.VERSION_1_8
         targetCompatibility = JavaVersion.VERSION_1_8
