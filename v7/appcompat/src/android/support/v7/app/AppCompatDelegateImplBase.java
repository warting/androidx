/*
 * Copyright (C) 2013 The Android Open Source Project
 *
 * Licensed under the Apache License, Version 2.0 (the "License");
 * you may not use this file except in compliance with the License.
 * You may obtain a copy of the License at
 *
 *      http://www.apache.org/licenses/LICENSE-2.0
 *
 * Unless required by applicable law or agreed to in writing, software
 * distributed under the License is distributed on an "AS IS" BASIS,
 * WITHOUT WARRANTIES OR CONDITIONS OF ANY KIND, either express or implied.
 * See the License for the specific language governing permissions and
 * limitations under the License.
 */

package android.support.v7.app;

import android.app.Activity;
import android.content.Context;
import android.content.res.TypedArray;
import android.graphics.drawable.Drawable;
import android.os.Bundle;
import android.support.v7.appcompat.R;
import android.support.v7.internal.view.SupportMenuInflater;
import android.support.v7.internal.view.WindowCallbackWrapper;
import android.support.v7.internal.view.menu.MenuBuilder;
import android.support.v7.internal.widget.TintTypedArray;
import android.support.v7.view.ActionMode;
import android.view.KeyEvent;
import android.view.Menu;
import android.view.MenuInflater;
import android.view.View;
import android.view.Window;

abstract class AppCompatDelegateImplBase extends AppCompatDelegate {

    final Context mContext;
    final Window mWindow;
    final Window.Callback mOriginalWindowCallback;
    final Window.Callback mAppCompatWindowCallback;
    final AppCompatCallback mAppCompatCallback;

    ActionBar mActionBar;
    MenuInflater mMenuInflater;

    // true if this activity has an action bar.
    boolean mHasActionBar;
    // true if this activity's action bar overlays other activity content.
    boolean mOverlayActionBar;
    // true if this any action modes should overlay the activity content
    boolean mOverlayActionMode;
    // true if this activity is floating (e.g. Dialog)
    boolean mIsFloating;
    // true if this activity has no title
    boolean mWindowNoTitle;
    // true if the theme has been read
    boolean mThemeRead;

    private CharSequence mTitle;

    private boolean mIsDestroyed;

    AppCompatDelegateImplBase(Context context, Window window, AppCompatCallback callback) {
        mContext = context;
        mWindow = window;
        mAppCompatCallback = callback;

        mOriginalWindowCallback = mWindow.getCallback();
        if (mOriginalWindowCallback instanceof AppCompatWindowCallbackBase) {
            throw new IllegalStateException(
                    "AppCompat has already installed itself into the Window");
        }
        mAppCompatWindowCallback = wrapWindowCallback(mOriginalWindowCallback);
        // Now install the new callback
        mWindow.setCallback(mAppCompatWindowCallback);
    }

    abstract void initWindowDecorActionBar();

    Window.Callback wrapWindowCallback(Window.Callback callback) {
        return new AppCompatWindowCallbackBase(callback);
    }

    @Override
    public ActionBar getSupportActionBar() {
        // The Action Bar should be lazily created as hasActionBar
        // could change after onCreate
        initWindowDecorActionBar();
        return mActionBar;
    }

    final ActionBar peekSupportActionBar() {
        return mActionBar;
    }

    @Override
    public MenuInflater getMenuInflater() {
        // Make sure that action views can get an appropriate theme.
        if (mMenuInflater == null) {
            initWindowDecorActionBar();
            mMenuInflater = new SupportMenuInflater(
                    mActionBar != null ? mActionBar.getThemedContext() : mContext);
        }
        return mMenuInflater;
    }

<<<<<<< HEAD
    @Override
    public void onCreate(Bundle savedInstanceState) {
        TypedArray a = mContext.obtainStyledAttributes(R.styleable.Theme);
        if (!a.hasValue(R.styleable.Theme_windowActionBar)) {
            a.recycle();
            throw new IllegalStateException(
                    "You need to use a Theme.AppCompat theme (or descendant) with this activity.");
        }
        if (a.getBoolean(R.styleable.Theme_windowNoTitle, false)) {
            requestWindowFeature(Window.FEATURE_NO_TITLE);
        } else if (a.getBoolean(R.styleable.Theme_windowActionBar, false)) {
            // Don't allow an action bar if there is no title.
            requestWindowFeature(FEATURE_SUPPORT_ACTION_BAR);
        }
        if (a.getBoolean(R.styleable.Theme_windowActionBarOverlay, false)) {
            requestWindowFeature(FEATURE_SUPPORT_ACTION_BAR_OVERLAY);
        }
        if (a.getBoolean(R.styleable.Theme_windowActionModeOverlay, false)) {
            requestWindowFeature(FEATURE_ACTION_MODE_OVERLAY);
        }
        mIsFloating = a.getBoolean(R.styleable.Theme_android_windowIsFloating, false);
        a.recycle();
        mThemeRead = true;
    }

=======
>>>>>>> 1c9cc133
    // Methods used to create and respond to options menu
    abstract void onPanelClosed(int featureId, Menu menu);

    abstract boolean onMenuOpened(int featureId, Menu menu);

    abstract boolean dispatchKeyEvent(KeyEvent event);

    abstract boolean onKeyShortcut(int keyCode, KeyEvent event);

    @Override
    public final ActionBarDrawerToggle.Delegate getDrawerToggleDelegate() {
        return new ActionBarDrawableToggleImpl();
    }

    final Context getActionBarThemedContext() {
        Context context = null;

        // If we have an action bar, let it return a themed context
        ActionBar ab = getSupportActionBar();
        if (ab != null) {
            context = ab.getThemedContext();
        }

        if (context == null) {
            context = mContext;
        }
        return context;
    }

    private class ActionBarDrawableToggleImpl implements ActionBarDrawerToggle.Delegate {
        @Override
        public Drawable getThemeUpIndicator() {
            final TintTypedArray a = TintTypedArray.obtainStyledAttributes(
                    getActionBarThemedContext(), null, new int[]{ R.attr.homeAsUpIndicator });
            final Drawable result = a.getDrawable(0);
            a.recycle();
            return result;
        }

        @Override
        public Context getActionBarThemedContext() {
            return AppCompatDelegateImplBase.this.getActionBarThemedContext();
        }

        @Override
        public boolean isNavigationVisible() {
            final ActionBar ab = getSupportActionBar();
            return ab != null && (ab.getDisplayOptions() & ActionBar.DISPLAY_HOME_AS_UP) != 0;
        }

        @Override
        public void setActionBarUpIndicator(Drawable upDrawable, int contentDescRes) {
            ActionBar ab = getSupportActionBar();
            if (ab != null) {
                ab.setHomeAsUpIndicator(upDrawable);
                ab.setHomeActionContentDescription(contentDescRes);
            }
        }

        @Override
        public void setActionBarDescription(int contentDescRes) {
            ActionBar ab = getSupportActionBar();
            if (ab != null) {
                ab.setHomeActionContentDescription(contentDescRes);
            }
        }
    }

    abstract ActionMode startSupportActionModeFromWindow(ActionMode.Callback callback);

    @Override
    public final void onDestroy() {
        mIsDestroyed = true;
    }

    @Override
    public void setHandleNativeActionModesEnabled(boolean enabled) {
        // no-op pre-v14
    }

    @Override
    public boolean isHandleNativeActionModesEnabled() {
        // Always false pre-v14
        return false;
    }

    final boolean isDestroyed() {
        return mIsDestroyed;
    }

    final Window.Callback getWindowCallback() {
        return mWindow.getCallback();
    }

    @Override
    public final void setTitle(CharSequence title) {
        mTitle = title;
        onTitleChanged(title);
    }

    abstract void onTitleChanged(CharSequence title);

    final CharSequence getTitle() {
        // If the original window callback is an Activity, we'll use it's title
        if (mOriginalWindowCallback instanceof Activity) {
            return ((Activity) mOriginalWindowCallback).getTitle();
        }
        // Else, we'll return the title we have recorded ourselves
        return mTitle;
    }

    class AppCompatWindowCallbackBase extends WindowCallbackWrapper {
        AppCompatWindowCallbackBase(Window.Callback callback) {
            super(callback);
        }

        @Override
        public boolean dispatchKeyEvent(KeyEvent event) {
            return AppCompatDelegateImplBase.this.dispatchKeyEvent(event)
                    || super.dispatchKeyEvent(event);
        }

        @Override
        public boolean dispatchKeyShortcutEvent(KeyEvent event) {
            return super.dispatchKeyShortcutEvent(event)
                    || AppCompatDelegateImplBase.this.onKeyShortcut(event.getKeyCode(), event);
        }

        @Override
        public boolean onCreatePanelMenu(int featureId, Menu menu) {
            if (featureId == Window.FEATURE_OPTIONS_PANEL && !(menu instanceof MenuBuilder)) {
                // If this is an options menu but it's not an AppCompat menu, we eat the event
                // and return false
                return false;
            }
            return super.onCreatePanelMenu(featureId, menu);
        }

        @Override
        public void onContentChanged() {
            // We purposely do not propagate this call as this is called when we install
            // our sub-decor rather than the user's content
        }

        @Override
        public boolean onPreparePanel(int featureId, View view, Menu menu) {
            final MenuBuilder mb = menu instanceof MenuBuilder ? (MenuBuilder) menu : null;

            if (featureId == Window.FEATURE_OPTIONS_PANEL && mb == null) {
                // If this is an options menu but it's not an AppCompat menu, we eat the event
                // and return false
                return false;
            }

            // On ICS and below devices, onPreparePanel calls menu.hasVisibleItems() to determine
            // if a panel is prepared. This interferes with any initially invisible items, which
            // are later made visible. We workaround it by making hasVisibleItems() always
            // return true during the onPreparePanel call.
            if (mb != null) {
                mb.setOverrideVisibleItems(true);
            }

            final boolean handled = super.onPreparePanel(featureId, view, menu);

            if (mb != null) {
                mb.setOverrideVisibleItems(false);
            }

            return handled;
        }

        @Override
        public boolean onMenuOpened(int featureId, Menu menu) {
            super.onMenuOpened(featureId, menu);
            AppCompatDelegateImplBase.this.onMenuOpened(featureId, menu);
            return true;
        }

        @Override
        public void onPanelClosed(int featureId, Menu menu) {
            super.onPanelClosed(featureId, menu);
            AppCompatDelegateImplBase.this.onPanelClosed(featureId, menu);
        }
    }
}<|MERGE_RESOLUTION|>--- conflicted
+++ resolved
@@ -105,34 +105,6 @@
         return mMenuInflater;
     }
 
-<<<<<<< HEAD
-    @Override
-    public void onCreate(Bundle savedInstanceState) {
-        TypedArray a = mContext.obtainStyledAttributes(R.styleable.Theme);
-        if (!a.hasValue(R.styleable.Theme_windowActionBar)) {
-            a.recycle();
-            throw new IllegalStateException(
-                    "You need to use a Theme.AppCompat theme (or descendant) with this activity.");
-        }
-        if (a.getBoolean(R.styleable.Theme_windowNoTitle, false)) {
-            requestWindowFeature(Window.FEATURE_NO_TITLE);
-        } else if (a.getBoolean(R.styleable.Theme_windowActionBar, false)) {
-            // Don't allow an action bar if there is no title.
-            requestWindowFeature(FEATURE_SUPPORT_ACTION_BAR);
-        }
-        if (a.getBoolean(R.styleable.Theme_windowActionBarOverlay, false)) {
-            requestWindowFeature(FEATURE_SUPPORT_ACTION_BAR_OVERLAY);
-        }
-        if (a.getBoolean(R.styleable.Theme_windowActionModeOverlay, false)) {
-            requestWindowFeature(FEATURE_ACTION_MODE_OVERLAY);
-        }
-        mIsFloating = a.getBoolean(R.styleable.Theme_android_windowIsFloating, false);
-        a.recycle();
-        mThemeRead = true;
-    }
-
-=======
->>>>>>> 1c9cc133
     // Methods used to create and respond to options menu
     abstract void onPanelClosed(int featureId, Menu menu);
 
