--- conflicted
+++ resolved
@@ -111,7 +111,6 @@
     }
 
     @After
-<<<<<<< HEAD
     public void tearDown() throws Throwable {
         if ((mAlertDialog != null) && mAlertDialog.isShowing()) {
             mActivityTestRule.runOnUiThread(new Runnable() {
@@ -120,11 +119,6 @@
                     mAlertDialog.hide();
                 }
             });
-=======
-    public void tearDown() {
-        if (mAlertDialog != null) {
-            mAlertDialog.dismiss();
->>>>>>> 4de1004c
         }
     }
 
