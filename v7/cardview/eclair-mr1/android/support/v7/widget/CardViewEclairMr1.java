/*
 * Copyright (C) 2014 The Android Open Source Project
 *
 * Licensed under the Apache License, Version 2.0 (the "License");
 * you may not use this file except in compliance with the License.
 * You may obtain a copy of the License at
 *
 *      http://www.apache.org/licenses/LICENSE-2.0
 *
 * Unless required by applicable law or agreed to in writing, software
 * distributed under the License is distributed on an "AS IS" BASIS,
 * WITHOUT WARRANTIES OR CONDITIONS OF ANY KIND, either express or implied.
 * See the License for the specific language governing permissions and
 * limitations under the License.
 */
package android.support.v7.widget;

import android.content.Context;
import android.content.res.ColorStateList;
import android.graphics.Canvas;
import android.graphics.Paint;
import android.graphics.Rect;
import android.graphics.RectF;
import android.support.annotation.Nullable;

class CardViewEclairMr1 implements CardViewImpl {

    final RectF sCornerRect = new RectF();

    @Override
    public void initStatic() {
        // Draws a round rect using 7 draw operations. This is faster than using
        // canvas.drawRoundRect before JBMR1 because API 11-16 used alpha mask textures to draw
        // shapes.
        RoundRectDrawableWithShadow.sRoundRectHelper =
                new RoundRectDrawableWithShadow.RoundRectHelper() {
            @Override
            public void drawRoundRect(Canvas canvas, RectF bounds, float cornerRadius,
                    Paint paint) {
                final float twoRadius = cornerRadius * 2;
                final float innerWidth = bounds.width() - twoRadius - 1;
                final float innerHeight = bounds.height() - twoRadius - 1;
                if (cornerRadius >= 1f) {
                    // increment corner radius to account for half pixels.
                    float roundedCornerRadius = cornerRadius + .5f;
                    sCornerRect.set(-roundedCornerRadius, -roundedCornerRadius, roundedCornerRadius,
                            roundedCornerRadius);
                    int saved = canvas.save();
                    canvas.translate(bounds.left + roundedCornerRadius,
                            bounds.top + roundedCornerRadius);
                    canvas.drawArc(sCornerRect, 180, 90, true, paint);
                    canvas.translate(innerWidth, 0);
                    canvas.rotate(90);
                    canvas.drawArc(sCornerRect, 180, 90, true, paint);
                    canvas.translate(innerHeight, 0);
                    canvas.rotate(90);
                    canvas.drawArc(sCornerRect, 180, 90, true, paint);
                    canvas.translate(innerWidth, 0);
                    canvas.rotate(90);
                    canvas.drawArc(sCornerRect, 180, 90, true, paint);
                    canvas.restoreToCount(saved);
                    //draw top and bottom pieces
                    canvas.drawRect(bounds.left + roundedCornerRadius - 1f, bounds.top,
                            bounds.right - roundedCornerRadius + 1f,
                            bounds.top + roundedCornerRadius, paint);

                    canvas.drawRect(bounds.left + roundedCornerRadius - 1f,
                            bounds.bottom - roundedCornerRadius,
                            bounds.right - roundedCornerRadius + 1f, bounds.bottom, paint);
                }
                // center
                canvas.drawRect(bounds.left, bounds.top + cornerRadius,
                        bounds.right, bounds.bottom - cornerRadius , paint);
            }
        };
    }

    @Override
    public void initialize(CardViewDelegate cardView, Context context,
            ColorStateList backgroundColor, float radius, float elevation, float maxElevation) {
        RoundRectDrawableWithShadow background = createBackground(context, backgroundColor, radius,
                elevation, maxElevation);
        background.setAddPaddingForCorners(cardView.getPreventCornerOverlap());
        cardView.setCardBackground(background);
        updatePadding(cardView);
    }

<<<<<<< HEAD
    RoundRectDrawableWithShadow createBackground(Context context, ColorStateList backgroundColor,
=======
    private RoundRectDrawableWithShadow createBackground(Context context, int backgroundColor,
>>>>>>> 5ada5952
            float radius, float elevation, float maxElevation) {
        return new RoundRectDrawableWithShadow(context.getResources(), backgroundColor, radius,
                elevation, maxElevation);
    }

    @Override
    public void updatePadding(CardViewDelegate cardView) {
        Rect shadowPadding = new Rect();
        getShadowBackground(cardView).getMaxShadowAndCornerPadding(shadowPadding);
        cardView.setMinWidthHeightInternal((int) Math.ceil(getMinWidth(cardView)),
                (int) Math.ceil(getMinHeight(cardView)));
        cardView.setShadowPadding(shadowPadding.left, shadowPadding.top,
                shadowPadding.right, shadowPadding.bottom);
    }

    @Override
    public void onCompatPaddingChanged(CardViewDelegate cardView) {
        // NO OP
    }

    @Override
    public void onPreventCornerOverlapChanged(CardViewDelegate cardView) {
        getShadowBackground(cardView).setAddPaddingForCorners(cardView.getPreventCornerOverlap());
        updatePadding(cardView);
    }

    @Override
    public void setBackgroundColor(CardViewDelegate cardView, @Nullable ColorStateList color) {
        getShadowBackground(cardView).setColor(color);
    }

    @Override
    public void setRadius(CardViewDelegate cardView, float radius) {
        getShadowBackground(cardView).setCornerRadius(radius);
        updatePadding(cardView);
    }

    @Override
    public float getRadius(CardViewDelegate cardView) {
        return getShadowBackground(cardView).getCornerRadius();
    }

    @Override
    public void setElevation(CardViewDelegate cardView, float elevation) {
        getShadowBackground(cardView).setShadowSize(elevation);
    }

    @Override
    public float getElevation(CardViewDelegate cardView) {
        return getShadowBackground(cardView).getShadowSize();
    }

    @Override
    public void setMaxElevation(CardViewDelegate cardView, float maxElevation) {
        getShadowBackground(cardView).setMaxShadowSize(maxElevation);
        updatePadding(cardView);
    }

    @Override
    public float getMaxElevation(CardViewDelegate cardView) {
        return getShadowBackground(cardView).getMaxShadowSize();
    }

    @Override
    public float getMinWidth(CardViewDelegate cardView) {
        return getShadowBackground(cardView).getMinWidth();
    }

    @Override
    public float getMinHeight(CardViewDelegate cardView) {
        return getShadowBackground(cardView).getMinHeight();
    }

    private RoundRectDrawableWithShadow getShadowBackground(CardViewDelegate cardView) {
        return ((RoundRectDrawableWithShadow) cardView.getCardBackground());
    }
}<|MERGE_RESOLUTION|>--- conflicted
+++ resolved
@@ -85,12 +85,9 @@
         updatePadding(cardView);
     }
 
-<<<<<<< HEAD
-    RoundRectDrawableWithShadow createBackground(Context context, ColorStateList backgroundColor,
-=======
-    private RoundRectDrawableWithShadow createBackground(Context context, int backgroundColor,
->>>>>>> 5ada5952
-            float radius, float elevation, float maxElevation) {
+    private RoundRectDrawableWithShadow createBackground(Context context,
+                    ColorStateList backgroundColor, float radius, float elevation,
+                    float maxElevation) {
         return new RoundRectDrawableWithShadow(context.getResources(), backgroundColor, radius,
                 elevation, maxElevation);
     }
