/*
 * Copyright 2022 The Android Open Source Project
 *
 * Licensed under the Apache License, Version 2.0 (the "License");
 * you may not use this file except in compliance with the License.
 * You may obtain a copy of the License at
 *
 *      http://www.apache.org/licenses/LICENSE-2.0
 *
 * Unless required by applicable law or agreed to in writing, software
 * distributed under the License is distributed on an "AS IS" BASIS,
 * WITHOUT WARRANTIES OR CONDITIONS OF ANY KIND, either express or implied.
 * See the License for the specific language governing permissions and
 * limitations under the License.
 */

package androidx.compose.ui.text.style

import androidx.compose.ui.text.ExperimentalTextApi
<<<<<<< HEAD
import androidx.test.filters.FlakyTest
=======
import androidx.test.filters.SdkSuppress
>>>>>>> 58901fe2
import com.google.common.truth.Truth.assertThat
import org.junit.Test

@OptIn(ExperimentalTextApi::class)
@SdkSuppress(minSdkVersion = 28)
class HyphensTest : TextLineBreaker() {
    private val text = "Transformation"

    @FlakyTest(bugId = 249115942)
    @Test
    fun check_hyphens_Auto() {
        val brokenLines = breakTextIntoLines(
            text = text,
            hyphens = Hyphens.Auto,
            maxWidth = 30
        )
        val expected = listOf(
            "Tran",
            "sfor",
            "ma",
            "tion"
        )
        assertThat(brokenLines).isEqualTo(expected)
    }

    @Test
    fun check_hyphens_None() {
        val brokenLines = breakTextIntoLines(
            text = text,
            hyphens = Hyphens.None,
            maxWidth = 30
        )
        val expected = listOf(
            "Tran",
            "sfor",
            "mati",
            "on"
        )
        assertThat(brokenLines).isEqualTo(expected)
    }
}<|MERGE_RESOLUTION|>--- conflicted
+++ resolved
@@ -17,11 +17,7 @@
 package androidx.compose.ui.text.style
 
 import androidx.compose.ui.text.ExperimentalTextApi
-<<<<<<< HEAD
-import androidx.test.filters.FlakyTest
-=======
 import androidx.test.filters.SdkSuppress
->>>>>>> 58901fe2
 import com.google.common.truth.Truth.assertThat
 import org.junit.Test
 
@@ -30,7 +26,6 @@
 class HyphensTest : TextLineBreaker() {
     private val text = "Transformation"
 
-    @FlakyTest(bugId = 249115942)
     @Test
     fun check_hyphens_Auto() {
         val brokenLines = breakTextIntoLines(
