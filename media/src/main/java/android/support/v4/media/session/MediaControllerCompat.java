--- conflicted
+++ resolved
@@ -1325,11 +1325,7 @@
          * and a negative value indicates reverse playback. {@code 0.0f} is not allowed.
          *
          * @param speed The playback speed
-<<<<<<< HEAD
-=======
          * @throws IllegalArgumentException if the {@code speed} is equal to zero.
-         * @hide
->>>>>>> f3b77d31
          */
         public void setPlaybackSpeed(float speed) {}
 
@@ -2502,14 +2498,12 @@
 
         @Override
         public void setPlaybackSpeed(float speed) {
-<<<<<<< HEAD
+            if (speed == 0.0f) {
+                throw new IllegalArgumentException("speed must not be zero");
+            }
             if (BuildCompat.isAtLeastQ()) {
                 mControlsFwk.setPlaybackSpeed(speed);
                 return;
-=======
-            if (speed == 0.0f) {
-                throw new IllegalArgumentException("speed must not be zero");
->>>>>>> f3b77d31
             }
             Bundle bundle = new Bundle();
             bundle.putFloat(MediaSessionCompat.ACTION_ARGUMENT_PLAYBACK_SPEED, speed);
