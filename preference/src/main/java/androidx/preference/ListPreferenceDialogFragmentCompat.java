/*
 * Copyright 2018 The Android Open Source Project
 *
 * Licensed under the Apache License, Version 2.0 (the "License");
 * you may not use this file except in compliance with the License.
 * You may obtain a copy of the License at
 *
 *      http://www.apache.org/licenses/LICENSE-2.0
 *
 * Unless required by applicable law or agreed to in writing, software
 * distributed under the License is distributed on an "AS IS" BASIS,
 * WITHOUT WARRANTIES OR CONDITIONS OF ANY KIND, either express or implied.
 * See the License for the specific language governing permissions and
 * limitations under the License.
 */

package androidx.preference;

import android.content.DialogInterface;
import android.os.Bundle;

import androidx.annotation.NonNull;
import androidx.appcompat.app.AlertDialog;

public class ListPreferenceDialogFragmentCompat extends PreferenceDialogFragmentCompat {

    private static final String SAVE_STATE_INDEX = "ListPreferenceDialogFragment.index";
    private static final String SAVE_STATE_ENTRIES = "ListPreferenceDialogFragment.entries";
    private static final String SAVE_STATE_ENTRY_VALUES =
            "ListPreferenceDialogFragment.entryValues";

    private int mClickedDialogEntryIndex;
    private CharSequence[] mEntries;
    private CharSequence[] mEntryValues;

    public static ListPreferenceDialogFragmentCompat newInstance(String key) {
        final ListPreferenceDialogFragmentCompat fragment =
                new ListPreferenceDialogFragmentCompat();
        final Bundle b = new Bundle(1);
        b.putString(ARG_KEY, key);
        fragment.setArguments(b);
        return fragment;
    }

    private static void putCharSequenceArray(Bundle out, String key, CharSequence[] entries) {
        final ArrayList<String> stored = new ArrayList<>(entries.length);

        for (final CharSequence cs : entries) {
            stored.add(cs.toString());
        }

        out.putStringArrayList(key, stored);
    }

    private static CharSequence[] getCharSequenceArray(Bundle in, String key) {
        final ArrayList<String> stored = in.getStringArrayList(key);

        return stored == null ? null : stored.toArray(new CharSequence[stored.size()]);
    }

    @Override
    public void onCreate(Bundle savedInstanceState) {
        super.onCreate(savedInstanceState);
        if (savedInstanceState == null) {
            final ListPreference preference = getListPreference();

            if (preference.getEntries() == null || preference.getEntryValues() == null) {
                throw new IllegalStateException(
                        "ListPreference requires an entries array and an entryValues array.");
            }

            mClickedDialogEntryIndex = preference.findIndexOfValue(preference.getValue());
            mEntries = preference.getEntries();
            mEntryValues = preference.getEntryValues();
        } else {
            mClickedDialogEntryIndex = savedInstanceState.getInt(SAVE_STATE_INDEX, 0);
            mEntries = savedInstanceState.getCharSequenceArray(SAVE_STATE_ENTRIES);
            mEntryValues = savedInstanceState.getCharSequenceArray(SAVE_STATE_ENTRY_VALUES);
        }
    }

    @Override
    public void onSaveInstanceState(@NonNull Bundle outState) {
        super.onSaveInstanceState(outState);
        outState.putInt(SAVE_STATE_INDEX, mClickedDialogEntryIndex);
<<<<<<< HEAD
        putCharSequenceArray(outState, SAVE_STATE_ENTRIES, mEntries);
        putCharSequenceArray(outState, SAVE_STATE_ENTRY_VALUES, mEntryValues);
=======
        outState.putCharSequenceArray(SAVE_STATE_ENTRIES, mEntries);
        outState.putCharSequenceArray(SAVE_STATE_ENTRY_VALUES, mEntryValues);
>>>>>>> 60eb7ea8
    }

    private ListPreference getListPreference() {
        return (ListPreference) getPreference();
    }

    @Override
    protected void onPrepareDialogBuilder(AlertDialog.Builder builder) {
        super.onPrepareDialogBuilder(builder);

        builder.setSingleChoiceItems(mEntries, mClickedDialogEntryIndex,
                new DialogInterface.OnClickListener() {
                    @Override
                    public void onClick(DialogInterface dialog, int which) {
                        mClickedDialogEntryIndex = which;

                        // Clicking on an item simulates the positive button click, and dismisses
                        // the dialog.
                        ListPreferenceDialogFragmentCompat.this.onClick(dialog,
                                DialogInterface.BUTTON_POSITIVE);
                        dialog.dismiss();
                    }
                });

        // The typical interaction for list-based dialogs is to have click-on-an-item dismiss the
        // dialog instead of the user having to press 'Ok'.
        builder.setPositiveButton(null, null);
    }

    @Override
    public void onDialogClosed(boolean positiveResult) {
        final ListPreference preference = getListPreference();
        if (positiveResult && mClickedDialogEntryIndex >= 0) {
            String value = mEntryValues[mClickedDialogEntryIndex].toString();
            if (preference.callChangeListener(value)) {
                preference.setValue(value);
            }
        }
    }

}<|MERGE_RESOLUTION|>--- conflicted
+++ resolved
@@ -42,22 +42,6 @@
         return fragment;
     }
 
-    private static void putCharSequenceArray(Bundle out, String key, CharSequence[] entries) {
-        final ArrayList<String> stored = new ArrayList<>(entries.length);
-
-        for (final CharSequence cs : entries) {
-            stored.add(cs.toString());
-        }
-
-        out.putStringArrayList(key, stored);
-    }
-
-    private static CharSequence[] getCharSequenceArray(Bundle in, String key) {
-        final ArrayList<String> stored = in.getStringArrayList(key);
-
-        return stored == null ? null : stored.toArray(new CharSequence[stored.size()]);
-    }
-
     @Override
     public void onCreate(Bundle savedInstanceState) {
         super.onCreate(savedInstanceState);
@@ -83,13 +67,8 @@
     public void onSaveInstanceState(@NonNull Bundle outState) {
         super.onSaveInstanceState(outState);
         outState.putInt(SAVE_STATE_INDEX, mClickedDialogEntryIndex);
-<<<<<<< HEAD
-        putCharSequenceArray(outState, SAVE_STATE_ENTRIES, mEntries);
-        putCharSequenceArray(outState, SAVE_STATE_ENTRY_VALUES, mEntryValues);
-=======
         outState.putCharSequenceArray(SAVE_STATE_ENTRIES, mEntries);
         outState.putCharSequenceArray(SAVE_STATE_ENTRY_VALUES, mEntryValues);
->>>>>>> 60eb7ea8
     }
 
     private ListPreference getListPreference() {
